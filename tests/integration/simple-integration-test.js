--- conflicted
+++ resolved
@@ -25,90 +25,10 @@
 const CF = new AWS.CloudFormation({ region: 'us-east-1' });
 BbPromise.promisifyAll(CF, { suffix: 'Promised' });
 
-<<<<<<< HEAD
-describe('Service Lifecyle Integration Test', function () {
-  this.timeout(0);
-
-  it('should create service in tmp directory', () => {
-    execSync(`${serverlessExec} create --template ${templateName}`, { stdio: 'inherit' });
-    testUtils.replaceTextInFile('serverless.yml', templateName, newServiceName);
-    testUtils.replaceTextInFile('serverless.yml', 'name: aws', 'name: aws\n  cfLogs: true');
-    expect(serverless.utils
-      .fileExistsSync(path.join(tmpDir, 'serverless.yml'))).to.be.equal(true);
-    expect(serverless.utils
-      .fileExistsSync(path.join(tmpDir, 'handler.js'))).to.be.equal(true);
-  });
-
-  it('should deploy service to aws', () => {
-    execSync(`${serverlessExec} deploy`, { stdio: 'inherit' });
-
-    return CF.describeStacksPromised({ StackName: stackName })
-      .then(d => expect(d.Stacks[0].StackStatus).to.be.equal('UPDATE_COMPLETE'));
-  });
-
-  it('should invoke function from aws', () => {
-    const invoked = execSync(`${serverlessExec} invoke --function hello --noGreeting true`);
-    const result = JSON.parse(new Buffer(invoked, 'base64').toString());
-    // parse it once again because the body is stringified to be LAMBDA-PROXY ready
-    const message = JSON.parse(result.body).message;
-    expect(message).to.be.equal('Go Serverless v1.0! Your function executed successfully!');
-  });
-
-  it('should deploy updated service to aws', () => {
-    const newHandler =
-      `
-        'use strict';
-
-        module.exports.hello = (event, context, cb) => cb(null,
-          { message: 'Service Update Succeeded' }
-        );
-      `;
-
-    serverless.utils.writeFileSync(path.join(tmpDir, 'handler.js'), newHandler);
-    execSync(`${serverlessExec} deploy`, { stdio: 'inherit' });
-  });
-
-  it('should invoke updated function from aws', () => {
-    const invoked = execSync(`${serverlessExec} invoke --function hello --noGreeting true`);
-    const result = JSON.parse(new Buffer(invoked, 'base64').toString());
-    expect(result.message).to.be.equal('Service Update Succeeded');
-  });
-
-  it('should list existing deployments and roll back to first deployment', () => {
-    let timestamp;
-    const listDeploys = execSync(`${serverlessExec} deploy list`);
-    const output = listDeploys.toString();
-    const match = output.match(new RegExp('Timestamp: (.+)'));
-    if (match) {
-      timestamp = match[1];
-    }
-    // eslint-disable-next-line no-unused-expressions
-    expect(timestamp).to.not.undefined;
-
-    execSync(`${serverlessExec} rollback -t ${timestamp}`);
-
-    const invoked = execSync(`${serverlessExec} invoke --function hello --noGreeting true`);
-    const result = JSON.parse(new Buffer(invoked, 'base64').toString());
-    // parse it once again because the body is stringified to be LAMBDA-PROXY ready
-    const message = JSON.parse(result.body).message;
-    expect(message).to.be.equal('Go Serverless v1.0! Your function executed successfully!');
-  });
-
-  it('should remove service from aws', () => {
-    execSync(`${serverlessExec} remove`, { stdio: 'inherit' });
-
-    return CF.describeStacksPromised({ StackName: stackName })
-      .then(d => expect(d.Stacks[0].StackStatus).to.be.equal('DELETE_COMPLETE'))
-      .catch(e => {
-        if (e.message.indexOf('does not exist') > -1) return BbPromise.resolve();
-        throw new serverless.classes.Error(e);
-      });
-  });
-=======
 test.serial('should create service in tmp directory', () => {
   execSync(`${serverlessExec} create --template ${templateName}`, { stdio: 'inherit' });
-  execSync(`sed -i.bak s/${templateName}/${newServiceName}/g serverless.yml`);
-  execSync("sed -i.bak '/provider:/a \\  cfLogs: true' serverless.yml");
+  testUtils.replaceTextInFile('serverless.yml', templateName, newServiceName);
+  testUtils.replaceTextInFile('serverless.yml', 'name: aws', 'name: aws\n  cfLogs: true');
   expect(serverless.utils
     .fileExistsSync(path.join(tmpDir, 'serverless.yml'))).to.be.equal(true);
   expect(serverless.utils
@@ -179,5 +99,4 @@
       if (e.message.indexOf('does not exist') > -1) return BbPromise.resolve();
       throw new serverless.classes.Error(e);
     });
->>>>>>> 3dd63ccb
 });