'use strict';

const BbPromise = require('bluebird');
<<<<<<< HEAD
const _ = require('lodash');
=======
const crypto = require('crypto');
>>>>>>> 9f7e740b
const path = require('path');
const fs = require('fs');
const validate = require('../lib/validate');
const filesize = require('filesize');

class AwsDeployFunction {
  constructor(serverless, options) {
    this.serverless = serverless;
    this.options = options || {};
    this.packagePath = this.options.package ||
      this.serverless.service.package.path ||
      path.join(this.serverless.config.servicePath || '.', '.serverless');
    this.provider = this.serverless.getProvider('aws');

    // used to store data received via AWS SDK
    this.serverless.service.provider.remoteFunctionData = null;

    Object.assign(this, validate);

    this.hooks = {
      'deploy:function:initialize': () => BbPromise.bind(this)
        .then(this.validate)
        .then(this.checkIfFunctionExists),

      'deploy:function:packageFunction': () => this.serverless.pluginManager
        .spawn('package:function'),

      'deploy:function:deploy': () => BbPromise.bind(this)
        .then(this.deployFunction)
        .then(() => this.serverless.pluginManager.spawn('aws:common:cleanupTempDir')),
    };
  }

  checkIfFunctionExists() {
    // check if the function exists in the service
    this.options.functionObj = this.serverless.service.getFunction(this.options.function);

    // check if function exists on AWS
    const params = {
      FunctionName: this.options.functionObj.name,
    };

    return this.provider.request(
      'Lambda',
      'getFunction',
      params,
      this.options.stage, this.options.region
    )
    .then((result) => {
      this.serverless.service.provider.remoteFunctionData = result;
      return result;
    })
    .catch(() => {
      const errorMessage = [
        `The function "${this.options.function}" you want to update is not yet deployed.`,
        ' Please run "serverless deploy" to deploy your service.',
        ' After that you can redeploy your services functions with the',
        ' "serverless deploy function" command.',
      ].join('');
      throw new this.serverless.classes.Error(errorMessage);
    });
  }

  deployFunction() {
    const artifactFileName = this.provider.naming
      .getFunctionArtifactName(this.options.function);
    let artifactFilePath = path.join(this.packagePath, artifactFileName);

    // check if an artifact is used in function package level
    const functionObject = this.serverless.service.getFunction(this.options.function);
    if (_.has(functionObject, ['package', 'artifact'])) {
      artifactFilePath = functionObject.package.artifact;
    }

    const data = fs.readFileSync(artifactFilePath);

    const remoteHash = this.serverless.service.provider.remoteFunctionData.Configuration.CodeSha256;
    const localHash = crypto.createHash('sha256').update(data).digest('base64');

    if (remoteHash === localHash && !this.options.force) {
      this.serverless.cli.log('Code not changed. Skipping function deployment.');
      return BbPromise.resolve();
    }

    const params = {
      FunctionName: this.options.functionObj.name,
      ZipFile: data,
    };

    const stats = fs.statSync(artifactFilePath);
    this.serverless.cli.log(
      `Uploading function: ${this.options.function} (${filesize(stats.size)})...`
    );

    return this.provider.request(
      'Lambda',
      'updateFunctionCode',
      params,
      this.options.stage, this.options.region
    ).then(() => {
      this.serverless.cli.log(`Successfully deployed function: ${this.options.function}`);
    });
  }
}

module.exports = AwsDeployFunction;<|MERGE_RESOLUTION|>--- conflicted
+++ resolved
@@ -1,11 +1,8 @@
 'use strict';
 
 const BbPromise = require('bluebird');
-<<<<<<< HEAD
 const _ = require('lodash');
-=======
 const crypto = require('crypto');
->>>>>>> 9f7e740b
 const path = require('path');
 const fs = require('fs');
 const validate = require('../lib/validate');
