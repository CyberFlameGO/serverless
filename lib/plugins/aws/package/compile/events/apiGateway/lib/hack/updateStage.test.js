'use strict';

/* eslint-disable max-len */
/* eslint-disable no-unused-expressions */

const chai = require('chai');
const sinon = require('sinon');
const _ = require('lodash');
const Serverless = require('../../../../../../../../Serverless');
const AwsProvider = require('../../../../../../provider/awsProvider');
const {
  updateStage,
  apiGatewayValidLogLevels,
  defaultApiGatewayLogLevel,
} = require('./updateStage');

chai.use(require('sinon-chai'));
chai.use(require('chai-as-promised'));

const { expect } = chai;

describe('#updateStage()', () => {
  let serverless;
  let options;
  let awsProvider;
  let providerGetAccountInfoStub;
  let providerRequestStub;
  let context;

  beforeEach(() => {
    serverless = new Serverless();
    serverless.service.service = 'my-service';
    options = { stage: 'dev', region: 'us-east-1' };
    awsProvider = new AwsProvider(serverless, options);
    serverless.setProvider('aws', awsProvider);
    providerGetAccountInfoStub = sinon.stub(awsProvider, 'getAccountInfo').resolves({
      accountId: '123456',
      partition: 'aws',
    });
    providerRequestStub = sinon.stub(awsProvider, 'request');
    serverless.service.provider.compiledCloudFormationTemplate = {
      Resources: {
        ApiGatewayRestApi: {
          Type: 'AWS::ApiGateway::Resource',
          Properties: {
            Name: 'dev-my-service',
          },
        },
      },
    };

    context = {
      serverless,
      options,
      state: _.cloneDeep(serverless),
      provider: awsProvider,
    };

    providerRequestStub
      .withArgs('APIGateway', 'getRestApis', {
        limit: 500,
        position: undefined,
      })
      .resolves({
        items: [
          { name: 'dev-my-service', id: 'devRestApiId' },
          { name: 'prod-my-service', id: 'prodRestApiId' },
        ],
      });
    providerRequestStub
      .withArgs('APIGateway', 'getStage', {
        restApiId: 'devRestApiId',
        stageName: 'dev',
      })
      .resolves({
        tags: {
          old: 'tag',
        },
      });
    providerRequestStub
      .withArgs('APIGateway', 'getStage', {
        restApiId: 'prodRestApiId',
        stageName: 'prod',
      })
      .resolves({
        tags: {
          old: 'tag',
        },
      });

    providerRequestStub
      .withArgs('CloudWatchLogs', 'deleteLogGroup', {
        logGroupName: '/aws/api-gateway/my-service-dev',
      })
      .resolves();
    providerRequestStub
      .withArgs('CloudWatchLogs', 'deleteLogGroup', {
        logGroupName: '/aws/api-gateway/my-service-prod',
      })
      .resolves();
  });

  afterEach(() => {
    awsProvider.getAccountInfo.restore();
    awsProvider.request.restore();
  });

  it('should update the stage based on the serverless file configuration', () => {
    context.state.service.provider.tags = {
      'Containing Space': 'bar',
      'bar': 'high-priority',
    };
    context.state.service.provider.stackTags = {
      bar: 'low-priority',
      num: 123,
    };
    context.state.service.provider.tracing = {
      apiGateway: true,
    };
    context.state.service.provider.logs = {
      restApi: true,
    };

    return updateStage.call(context).then(() => {
      const patchOperations = [
        { op: 'replace', path: '/tracingEnabled', value: 'true' },
        {
          op: 'replace',
          path: '/accessLogSettings/destinationArn',
          value: 'arn:aws:logs:us-east-1:123456:log-group:/aws/api-gateway/my-service-dev',
        },
        {
          op: 'replace',
          path: '/accessLogSettings/format',
          value:
            'requestId: $context.requestId, ip: $context.identity.sourceIp, caller: $context.identity.caller, user: $context.identity.user, requestTime: $context.requestTime, httpMethod: $context.httpMethod, resourcePath: $context.resourcePath, status: $context.status, protocol: $context.protocol, responseLength: $context.responseLength',
        },
        { op: 'replace', path: '/*/*/logging/dataTrace', value: 'true' },
        { op: 'replace', path: '/*/*/logging/loglevel', value: 'INFO' },
      ];

      expect(providerGetAccountInfoStub).to.be.calledOnce;
      expect(providerRequestStub.args).to.have.length(5);
      expect(providerRequestStub.args[0][0]).to.equal('APIGateway');
      expect(providerRequestStub.args[0][1]).to.equal('getRestApis');
      expect(providerRequestStub.args[0][2]).to.deep.equal({
        limit: 500,
        position: undefined,
      });
      expect(providerRequestStub.args[1][0]).to.equal('APIGateway');
      expect(providerRequestStub.args[1][1]).to.equal('getStage');
      expect(providerRequestStub.args[1][2]).to.deep.equal({
        restApiId: 'devRestApiId',
        stageName: 'dev',
      });
      expect(providerRequestStub.args[2][0]).to.equal('APIGateway');
      expect(providerRequestStub.args[2][1]).to.equal('updateStage');
      expect(providerRequestStub.args[2][2]).to.deep.equal({
        restApiId: 'devRestApiId',
        stageName: 'dev',
        patchOperations,
      });
      expect(providerRequestStub.args[3][0]).to.equal('APIGateway');
      expect(providerRequestStub.args[3][1]).to.equal('tagResource');
      expect(providerRequestStub.args[3][2]).to.deep.equal({
        resourceArn: 'arn:aws:apigateway:us-east-1::/restapis/devRestApiId/stages/dev',
        tags: {
          'Containing Space': 'bar',
          'bar': 'high-priority',
          'num': '123',
        },
      });
      expect(providerRequestStub.args[4][0]).to.equal('APIGateway');
      expect(providerRequestStub.args[4][1]).to.equal('untagResource');
      expect(providerRequestStub.args[4][2]).to.deep.equal({
        resourceArn: 'arn:aws:apigateway:us-east-1::/restapis/devRestApiId/stages/dev',
        tagKeys: ['old'],
      });
    });
  });

  it('should support gov regions', () => {
    options.region = 'us-gov-east-1';
    awsProvider.getAccountInfo.restore();
    providerGetAccountInfoStub = sinon.stub(awsProvider, 'getAccountInfo').resolves({
      accountId: '123456',
      partition: 'aws-us-gov',
    });
    context.state.service.provider.tags = {
      'Containing Space': 'bar',
      'bar': 'high-priority',
    };
    context.state.service.provider.stackTags = {
      bar: 'low-priority',
      num: 123,
    };
    context.state.service.provider.tracing = {
      apiGateway: true,
    };
    context.state.service.provider.logs = {
      restApi: true,
    };

    return updateStage.call(context).then(() => {
      const patchOperations = [
        { op: 'replace', path: '/tracingEnabled', value: 'true' },
        {
          op: 'replace',
          path: '/accessLogSettings/destinationArn',
          value:
            'arn:aws-us-gov:logs:us-gov-east-1:123456:log-group:/aws/api-gateway/my-service-dev',
        },
        {
          op: 'replace',
          path: '/accessLogSettings/format',
          value:
            'requestId: $context.requestId, ip: $context.identity.sourceIp, caller: $context.identity.caller, user: $context.identity.user, requestTime: $context.requestTime, httpMethod: $context.httpMethod, resourcePath: $context.resourcePath, status: $context.status, protocol: $context.protocol, responseLength: $context.responseLength',
        },
        { op: 'replace', path: '/*/*/logging/dataTrace', value: 'true' },
        { op: 'replace', path: '/*/*/logging/loglevel', value: 'INFO' },
      ];

      expect(providerGetAccountInfoStub).to.be.calledOnce;
      expect(providerRequestStub.args).to.have.length(5);
      expect(providerRequestStub.args[0][0]).to.equal('APIGateway');
      expect(providerRequestStub.args[0][1]).to.equal('getRestApis');
      expect(providerRequestStub.args[0][2]).to.deep.equal({
        limit: 500,
        position: undefined,
      });
      expect(providerRequestStub.args[1][0]).to.equal('APIGateway');
      expect(providerRequestStub.args[1][1]).to.equal('getStage');
      expect(providerRequestStub.args[1][2]).to.deep.equal({
        restApiId: 'devRestApiId',
        stageName: 'dev',
      });
      expect(providerRequestStub.args[2][0]).to.equal('APIGateway');
      expect(providerRequestStub.args[2][1]).to.equal('updateStage');
      expect(providerRequestStub.args[2][2]).to.deep.equal({
        restApiId: 'devRestApiId',
        stageName: 'dev',
        patchOperations,
      });
      expect(providerRequestStub.args[3][0]).to.equal('APIGateway');
      expect(providerRequestStub.args[3][1]).to.equal('tagResource');
      expect(providerRequestStub.args[3][2]).to.deep.equal({
        resourceArn: 'arn:aws-us-gov:apigateway:us-gov-east-1::/restapis/devRestApiId/stages/dev',
        tags: {
          'Containing Space': 'bar',
          'bar': 'high-priority',
          'num': '123',
        },
      });
      expect(providerRequestStub.args[4][0]).to.equal('APIGateway');
      expect(providerRequestStub.args[4][1]).to.equal('untagResource');
      expect(providerRequestStub.args[4][2]).to.deep.equal({
        resourceArn: 'arn:aws-us-gov:apigateway:us-gov-east-1::/restapis/devRestApiId/stages/dev',
        tagKeys: ['old'],
      });
    });
  });

  it('should support all partitions', () => {
    options.region = 'cn-northwest-1';
    awsProvider.getAccountInfo.restore();
    providerGetAccountInfoStub = sinon.stub(awsProvider, 'getAccountInfo').resolves({
      accountId: '123456',
      partition: 'aws-cn',
    });
    context.state.service.provider.tags = {
      'Containing Space': 'bar',
      'bar': 'high-priority',
    };
    context.state.service.provider.stackTags = {
      bar: 'low-priority',
      num: 123,
    };
    context.state.service.provider.tracing = {
      apiGateway: true,
    };
    context.state.service.provider.logs = {
      restApi: true,
    };

    return updateStage.call(context).then(() => {
      const patchOperations = [
        { op: 'replace', path: '/tracingEnabled', value: 'true' },
        {
          op: 'replace',
          path: '/accessLogSettings/destinationArn',
          value: 'arn:aws-cn:logs:cn-northwest-1:123456:log-group:/aws/api-gateway/my-service-dev',
        },
        {
          op: 'replace',
          path: '/accessLogSettings/format',
          value:
            'requestId: $context.requestId, ip: $context.identity.sourceIp, caller: $context.identity.caller, user: $context.identity.user, requestTime: $context.requestTime, httpMethod: $context.httpMethod, resourcePath: $context.resourcePath, status: $context.status, protocol: $context.protocol, responseLength: $context.responseLength',
        },
        { op: 'replace', path: '/*/*/logging/dataTrace', value: 'true' },
        { op: 'replace', path: '/*/*/logging/loglevel', value: 'INFO' },
      ];

      expect(providerGetAccountInfoStub).to.be.calledOnce;
      expect(providerRequestStub.args).to.have.length(5);
      expect(providerRequestStub.args[0][0]).to.equal('APIGateway');
      expect(providerRequestStub.args[0][1]).to.equal('getRestApis');
      expect(providerRequestStub.args[0][2]).to.deep.equal({
        limit: 500,
        position: undefined,
      });
      expect(providerRequestStub.args[1][0]).to.equal('APIGateway');
      expect(providerRequestStub.args[1][1]).to.equal('getStage');
      expect(providerRequestStub.args[1][2]).to.deep.equal({
        restApiId: 'devRestApiId',
        stageName: 'dev',
      });
      expect(providerRequestStub.args[2][0]).to.equal('APIGateway');
      expect(providerRequestStub.args[2][1]).to.equal('updateStage');
      expect(providerRequestStub.args[2][2]).to.deep.equal({
        restApiId: 'devRestApiId',
        stageName: 'dev',
        patchOperations,
      });
      expect(providerRequestStub.args[3][0]).to.equal('APIGateway');
      expect(providerRequestStub.args[3][1]).to.equal('tagResource');
      expect(providerRequestStub.args[3][2]).to.deep.equal({
        resourceArn: 'arn:aws-cn:apigateway:cn-northwest-1::/restapis/devRestApiId/stages/dev',
        tags: {
          'Containing Space': 'bar',
          'bar': 'high-priority',
          'num': '123',
        },
      });
      expect(providerRequestStub.args[4][0]).to.equal('APIGateway');
      expect(providerRequestStub.args[4][1]).to.equal('untagResource');
      expect(providerRequestStub.args[4][2]).to.deep.equal({
        resourceArn: 'arn:aws-cn:apigateway:cn-northwest-1::/restapis/devRestApiId/stages/dev',
        tagKeys: ['old'],
      });
    });
  });

  it('should not perform any actions if settings are not configure', () => {
    context.state.service.provider.tags = {
      old: 'tag',
    };
    return updateStage.call(context).then(() => {
      expect(providerGetAccountInfoStub).to.be.calledOnce;
      expect(providerRequestStub.args).to.have.length(3);
      expect(providerRequestStub.args[0][0]).to.equal('APIGateway');
      expect(providerRequestStub.args[0][1]).to.equal('getRestApis');
      expect(providerRequestStub.args[0][2]).to.deep.equal({
        limit: 500,
        position: undefined,
      });
      expect(providerRequestStub.args[1][0]).to.equal('APIGateway');
      expect(providerRequestStub.args[1][1]).to.equal('getStage');
      expect(providerRequestStub.args[1][2]).to.deep.equal({
        restApiId: 'devRestApiId',
        stageName: 'dev',
      });
      expect(providerRequestStub.args[2][0]).to.equal('CloudWatchLogs');
      expect(providerRequestStub.args[2][1]).to.equal('deleteLogGroup');
      expect(providerRequestStub.args[2][2]).to.deep.equal({
        logGroupName: '/aws/api-gateway/my-service-dev',
      });
    });
  });

  it('should create a new stage and proceed as usual if none can be found', () => {
    context.state.service.provider.tracing = { apiGateway: false };
    providerRequestStub
      .withArgs('APIGateway', 'getStage', {
        restApiId: 'devRestApiId',
        stageName: 'dev',
      })
      .rejects();

    providerRequestStub
      .withArgs('APIGateway', 'getDeployments', {
        restApiId: 'devRestApiId',
        limit: 500,
      })
      .resolves({
        items: [{ id: 'someDeploymentId' }],
      });

    providerRequestStub
      .withArgs('APIGateway', 'createStage', {
        deploymentId: 'someDeploymentId',
        restApiId: 'devRestApiId',
        stageName: 'dev',
      })
      .resolves();

    return updateStage.call(context).then(() => {
      const patchOperations = [{ op: 'replace', path: '/tracingEnabled', value: 'false' }];

      expect(providerGetAccountInfoStub).to.be.calledOnce;
      expect(providerRequestStub.args).to.have.length(6);
      expect(providerRequestStub.args[0][0]).to.equal('APIGateway');
      expect(providerRequestStub.args[0][1]).to.equal('getRestApis');
      expect(providerRequestStub.args[0][2]).to.deep.equal({
        limit: 500,
        position: undefined,
      });
      expect(providerRequestStub.args[1][0]).to.equal('APIGateway');
      expect(providerRequestStub.args[1][1]).to.equal('getStage');
      expect(providerRequestStub.args[1][2]).to.deep.equal({
        restApiId: 'devRestApiId',
        stageName: 'dev',
      });
      expect(providerRequestStub.args[2][0]).to.equal('APIGateway');
      expect(providerRequestStub.args[2][1]).to.equal('getDeployments');
      expect(providerRequestStub.args[2][2]).to.deep.equal({
        restApiId: 'devRestApiId',
        limit: 500,
      });
      expect(providerRequestStub.args[3][0]).to.equal('APIGateway');
      expect(providerRequestStub.args[3][1]).to.equal('createStage');
      expect(providerRequestStub.args[3][2]).to.deep.equal({
        deploymentId: 'someDeploymentId',
        restApiId: 'devRestApiId',
        stageName: 'dev',
      });
      expect(providerRequestStub.args[4][0]).to.equal('APIGateway');
      expect(providerRequestStub.args[4][1]).to.equal('updateStage');
      expect(providerRequestStub.args[4][2]).to.deep.equal({
        restApiId: 'devRestApiId',
        stageName: 'dev',
        patchOperations,
      });
      expect(providerRequestStub.args[5][0]).to.equal('CloudWatchLogs');
      expect(providerRequestStub.args[5][1]).to.equal('deleteLogGroup');
      expect(providerRequestStub.args[5][2]).to.deep.equal({
        logGroupName: '/aws/api-gateway/my-service-dev',
      });
    });
  });

<<<<<<< HEAD
  it('should ignore external api gateway', () => {
=======
  it('should resolve custom restApiId', () => {
    context.state.service.provider.tracing = { apiGateway: false };
    providerRequestStub
      .withArgs('APIGateway', 'getStage', {
        restApiId: 'foobarfoo1',
        stageName: 'dev',
      })
      .resolves({
        variables: {
          old: 'tag',
        },
      });
>>>>>>> 0b3f0213
    context.state.service.provider.apiGateway = { restApiId: 'foobarfoo1' };
    return updateStage.call(context).then(() => {
      expect(context.isExternalRestApi).to.equal(true);
      expect(context.apiGatewayRestApiId).to.equal(null);
    });
  });

  it('should resolve custom APIGateway name', () => {
    context.state.service.provider.tracing = { apiGateway: false };
    providerRequestStub
      .withArgs('APIGateway', 'getRestApis', {
        limit: 500,
        position: undefined,
      })
      .resolves({
        items: [{ name: 'custom-api-gateway-name', id: 'restapicus' }],
      });
    providerRequestStub
      .withArgs('APIGateway', 'getStage', {
        restApiId: 'restapicus',
        stageName: 'dev',
      })
      .resolves({
        variables: {
          old: 'tag',
        },
      });
    context.serverless.service.provider.compiledCloudFormationTemplate.Resources.ApiGatewayRestApi.Properties.Name =
      'custom-api-gateway-name';
    context.state.service.provider.apiName = 'custom-api-gateway-name';
    return updateStage.call(context).then(() => {
      expect(context.apiGatewayRestApiId).to.equal('restapicus');
    });
  });

  it('should resolve custom APIGateway resource', () => {
    context.state.service.provider.tracing = { apiGateway: false };
    const resources = context.serverless.service.provider.compiledCloudFormationTemplate.Resources;
    resources.CustomApiGatewayRestApi = resources.ApiGatewayRestApi;
    delete resources.ApiGatewayRestApi;
    return updateStage.call(context).then(() => {
      expect(context.apiGatewayRestApiId).to.equal('devRestApiId');
    });
  });

  it('should resolve with a default api name if the AWS::ApiGateway::Resource is not present', () => {
    context.state.service.provider.tracing = { apiGateway: false };
    const resources = context.serverless.service.provider.compiledCloudFormationTemplate.Resources;
    delete resources.ApiGatewayRestApi;
    options.stage = 'prod';
    return updateStage.call(context).then(() => {
      expect(context.apiGatewayRestApiId).to.equal('prodRestApiId');
    });
  });

  it('should resolve expected restApiId when beyond 500 APIs are deployed', () => {
    context.state.service.provider.tracing = { apiGateway: false };
    providerRequestStub
      .withArgs('APIGateway', 'getRestApis', {
        limit: 500,
        position: undefined,
      })
      .resolves({
        items: [],
        position: 'foobarfoo1',
      });
    providerRequestStub
      .withArgs('APIGateway', 'getRestApis', {
        limit: 500,
        position: 'foobarfoo1',
      })
      .resolves({
        items: [{ name: 'dev-my-service', id: 'devRestApiId' }],
      });

    return updateStage.call(context).then(() => {
      expect(context.apiGatewayRestApiId).to.equal('devRestApiId');
    });
  });

  it(
    'should not apply hack when restApiId could not be resolved and ' +
      'no custom settings are applied',
    () => {
      context.state.service.provider.apiGateway = {
        restApiId: { 'Fn::ImportValue': 'RestApiId-${self:custom.stage}' },
      };
      return updateStage.call(context).then(() => {
        expect(providerRequestStub.callCount).to.equal(0);
      });
    }
  );

  it('should update the stage with a custom APIGW log format if given', () => {
    context.state.service.provider.logs = {
      restApi: {
        format: 'requestId: $context.requestId',
      },
    };

    return updateStage.call(context).then(() => {
      const patchOperations = [
        {
          op: 'replace',
          path: '/accessLogSettings/destinationArn',
          value: 'arn:aws:logs:us-east-1:123456:log-group:/aws/api-gateway/my-service-dev',
        },
        {
          op: 'replace',
          path: '/accessLogSettings/format',
          value: 'requestId: $context.requestId',
        },
        { op: 'replace', path: '/*/*/logging/dataTrace', value: 'true' },
        { op: 'replace', path: '/*/*/logging/loglevel', value: 'INFO' },
      ];

      expect(providerGetAccountInfoStub).to.be.calledOnce;
      expect(providerRequestStub.args).to.have.length(3);
      expect(providerRequestStub.args[0][0]).to.equal('APIGateway');
      expect(providerRequestStub.args[0][1]).to.equal('getRestApis');
      expect(providerRequestStub.args[0][2]).to.deep.equal({
        limit: 500,
        position: undefined,
      });
      expect(providerRequestStub.args[1][0]).to.equal('APIGateway');
      expect(providerRequestStub.args[1][1]).to.equal('getStage');
      expect(providerRequestStub.args[1][2]).to.deep.equal({
        restApiId: 'devRestApiId',
        stageName: 'dev',
      });
      expect(providerRequestStub.args[2][0]).to.equal('APIGateway');
      expect(providerRequestStub.args[2][1]).to.equal('updateStage');
      expect(providerRequestStub.args[2][2]).to.deep.equal({
        restApiId: 'devRestApiId',
        stageName: 'dev',
        patchOperations,
      });
    });
  });

  function expectPatchOperation(patchOperation) {
    const patchOperations = providerRequestStub.args[2][2].patchOperations;
    expect(patchOperations).to.include.deep.members([patchOperation]);
  }

  function checkLogLevel(setLevel, expectedLevel) {
    if (setLevel) {
      context.state.service.provider.logs = {
        restApi: {
          level: setLevel,
        },
      };
    } else {
      context.state.service.provider.logs = {
        restApi: true,
      };
    }

    return updateStage.call(context).then(() => {
      const patchOperation = { op: 'replace', path: '/*/*/logging/loglevel', value: expectedLevel };
      expectPatchOperation(patchOperation);
    });
  }

  it('should use the default log level if no log level is given', () => {
    return checkLogLevel(null, defaultApiGatewayLogLevel);
  });

  apiGatewayValidLogLevels.forEach(logLevel => {
    it(`should update the stage with a custom APIGW log level if given ${logLevel}`, () => {
      return checkLogLevel(logLevel, logLevel);
    });
  });

  it('should disable execution logging when executionLogging is set to false', () => {
    context.state.service.provider.logs = {
      restApi: {
        executionLogging: false,
      },
    };
    return updateStage.call(context).then(() => {
      const patchOperation = { op: 'replace', path: '/*/*/logging/loglevel', value: 'OFF' };
      expectPatchOperation(patchOperation);
    });
  });

  it('should reject a custom APIGW log level if value is invalid', () => {
    context.state.service.provider.logs = {
      restApi: {
        level: 'INVALID',
      },
    };

    return expect(updateStage.call(context)).to.be.rejectedWith('invalid value');
  });

  it('should disable existing access log settings when accessLogging is set to false', () => {
    context.state.service.provider.logs = {
      restApi: {
        accessLogging: false,
      },
    };

    return updateStage.call(context).then(() => {
      const removeOperation = { op: 'remove', path: '/accessLogSettings' };
      expectPatchOperation(removeOperation);
    });
  });

  it('should delete any existing CloudWatch LogGroup when accessLogging is set to false', () => {
    context.state.service.provider.logs = {
      restApi: {
        accessLogging: false,
      },
    };

    return updateStage.call(context).then(() => {
      expect(providerRequestStub.args[3][0]).to.equal('CloudWatchLogs');
      expect(providerRequestStub.args[3][1]).to.equal('deleteLogGroup');
      expect(providerRequestStub.args[3][2]).to.deep.equal({
        logGroupName: '/aws/api-gateway/my-service-dev',
      });
    });
  });

  function checkDataTrace(value) {
    context.state.service.provider.logs = {
      restApi: {
        fullExecutionData: value,
      },
    };

    return updateStage.call(context).then(() => {
      const patchOperation = {
        op: 'replace',
        path: '/*/*/logging/dataTrace',
        value: value.toString(),
      };
      expectPatchOperation(patchOperation);
    });
  }

  it('should disable tracing if fullExecutionData is set to false', () => {
    return checkDataTrace(false);
  });

  it('should enable tracing if fullExecutionData is set to true', () => {
    return checkDataTrace(true);
  });
});<|MERGE_RESOLUTION|>--- conflicted
+++ resolved
@@ -438,22 +438,7 @@
     });
   });
 
-<<<<<<< HEAD
   it('should ignore external api gateway', () => {
-=======
-  it('should resolve custom restApiId', () => {
-    context.state.service.provider.tracing = { apiGateway: false };
-    providerRequestStub
-      .withArgs('APIGateway', 'getStage', {
-        restApiId: 'foobarfoo1',
-        stageName: 'dev',
-      })
-      .resolves({
-        variables: {
-          old: 'tag',
-        },
-      });
->>>>>>> 0b3f0213
     context.state.service.provider.apiGateway = { restApiId: 'foobarfoo1' };
     return updateStage.call(context).then(() => {
       expect(context.isExternalRestApi).to.equal(true);
